//! Optimism payload builder implementation.

use crate::{
    error::OptimismPayloadBuilderError,
    payload::{OptimismBuiltPayload, OptimismPayloadBuilderAttributes},
};
use alloy_primitives::U256;
use reth_basic_payload_builder::*;
use reth_chain_state::ExecutedBlock;
use reth_chainspec::{ChainSpec, EthereumHardforks, OptimismHardfork};
use reth_evm::{
    system_calls::pre_block_beacon_root_contract_call, ConfigureEvm, NextBlockEnvAttributes,
};
use reth_execution_types::ExecutionOutcome;
use reth_payload_builder::error::PayloadBuilderError;
use reth_payload_primitives::PayloadBuilderAttributes;
use reth_primitives::{
    constants::BEACON_NONCE,
    eip4844::calculate_excess_blob_gas,
    proofs,
    revm_primitives::{BlockEnv, CfgEnvWithHandlerCfg},
    transaction::WithEncoded,
    Address, Block, Bytes, Header, IntoRecoveredTransaction, Receipt, Receipts, SealedBlock,
    TransactionSigned, TransactionSignedEcRecovered, TxType, B256, EMPTY_OMMER_ROOT_HASH,
};
use reth_provider::{ProviderError, StateProviderFactory};
use reth_revm::database::StateProviderDatabase;
use reth_transaction_pool::{
    noop::NoopTransactionPool, BestTransactionsAttributes, TransactionPool,
};
use reth_trie::{updates::TrieUpdates, HashedPostState};
use revm::{
    db::states::bundle_state::BundleRetention,
    primitives::{EVMError, EnvWithHandlerCfg, ExecutionResult, InvalidTransaction},
    State,
};
use std::sync::Arc;
use tracing::{debug, trace, warn};
/// Optimism's payload builder
#[derive(Debug, Clone, PartialEq, Eq)]
pub struct OptimismPayloadBuilder<EvmConfig> {
    /// The rollup's compute pending block configuration option.
    // TODO(clabby): Implement this feature.
    compute_pending_block: bool,
    /// The type responsible for creating the evm.
    evm_config: EvmConfig,
}

impl<EvmConfig> OptimismPayloadBuilder<EvmConfig>
where
    EvmConfig: ConfigureEvm,
{
    /// `OptimismPayloadBuilder` constructor.
    pub const fn new(evm_config: EvmConfig) -> Self {
        Self { compute_pending_block: true, evm_config }
    }

    /// Sets the rollup's compute pending block configuration option.
    pub const fn set_compute_pending_block(mut self, compute_pending_block: bool) -> Self {
        self.compute_pending_block = compute_pending_block;
        self
    }

    /// Enables the rollup's compute pending block configuration option.
    pub const fn compute_pending_block(self) -> Self {
        self.set_compute_pending_block(true)
    }

    /// Returns the rollup's compute pending block configuration option.
    pub const fn is_compute_pending_block(&self) -> bool {
        self.compute_pending_block
    }
<<<<<<< HEAD

    /// Constructs an Ethereum transaction payload from the transactions sent through the
    /// Payload attributes by the sequencer. If the `no_tx_pool` argument is passed in
    /// the payload attributes, the transaction pool will be ignored and the only transactions
    /// included in the payload will be those sent through the attributes.
    ///
    /// Given build arguments including an Ethereum client, transaction pool,
    /// and configuration, this function creates a transaction payload. Returns
    /// a result indicating success with the payload or an error in case of failure.
    #[inline]
    fn build_payload<Pool, Client>(
        &self,
        evm_config: EvmConfig,
        args: BuildArguments<Pool, Client, OptimismPayloadBuilderAttributes, OptimismBuiltPayload>,
        _compute_pending_block: bool,
    ) -> Result<BuildOutcome<OptimismBuiltPayload>, PayloadBuilderError>
    where
        EvmConfig: ConfigureEvm,
        Client: StateProviderFactory,
        Pool: TransactionPool,
    {
        let BuildArguments { client, pool, mut cached_reads, config, cancel, best_payload } = args;

        let state_provider = client.state_by_block_hash(config.parent_block.hash())?;
        let state = StateProviderDatabase::new(state_provider);
        let mut db = State::builder()
            .with_database_ref(cached_reads.as_db(state))
            .with_bundle_update()
            .build();

        let (initialized_cfg, initialized_block_env) = self.cfg_and_block_env(&config);

        self.init_pre_block_state(
            &config,
            evm_config,
            &initialized_cfg,
            &initialized_block_env,
            &mut db,
        )?;

        let op_block_attributes = match self.construct_block_attributes(
            pool,
            &config,
            initialized_cfg,
            initialized_block_env,
            &mut db,
            &cancel,
        ) {
            Ok(outcome) => Ok(outcome),
            Err(PayloadBuilderError::BuildOutcomeCancelled) => return Ok(BuildOutcome::Cancelled),
            Err(err) => Err(err),
        }?;

        // check if we have a better block
        if !is_better_payload(best_payload.as_ref(), op_block_attributes.total_fees) {
            // can skip building the block
            return Ok(BuildOutcome::Aborted { fees: op_block_attributes.total_fees, cached_reads });
        }

        let (withdrawals_outcome, execution_outcome) =
            self.construct_outcome(&op_block_attributes, &mut db)?;

        // calculate the state root
        let parent_block = config.parent_block;
        let hashed_state = HashedPostState::from_bundle_state(&execution_outcome.state().state);
        let (state_root, trie_output) = {
            let state_provider = db.database.0.inner.borrow_mut();
            state_provider.db.state_root_with_updates(hashed_state.clone()).inspect_err(|err| {
                warn!(target: "payload_builder",
                    parent_hash=%parent_block.hash(),
                    %err,
                    "failed to calculate state root for empty payload"
                );
            })?
        };

        let payload = self.construct_built_payload(
            op_block_attributes,
            execution_outcome,
            state_root,
            withdrawals_outcome,
            hashed_state,
            trie_output,
        );

        Ok(BuildOutcome::Better { payload, cached_reads })
    }

    /// Initializes the pre-block state for payload building.
    ///
    /// # Returns
    ///
    /// * `Ok(())` if the pre-block state is successfully initialized.
    /// * `Err(PayloadBuilderError::Internal(_))` if applying the beacon root contract call fails.
    /// * `Err(PayloadBuilderError::other(OptimismPayloadBuilderError::ForceCreate2DeployerFail))`
    ///   if ensuring the create2 deployer fails.
    #[inline]
    pub fn init_pre_block_state<DB>(
        &self,
        payload_config: &PayloadConfig<OptimismPayloadBuilderAttributes>,
        evm_config: EvmConfig,
        initialized_cfg: &CfgEnvWithHandlerCfg,
        initialized_block_env: &BlockEnv,
        db: &mut revm::State<DB>,
    ) -> Result<(), PayloadBuilderError>
    where
        DB: revm::Database<Error = ProviderError>,
        EvmConfig: ConfigureEvm,
    {
        let PayloadConfig { parent_block, attributes, chain_spec, .. } = payload_config;

        debug!(target: "payload_builder", id=%attributes.payload_attributes.payload_id(), parent_hash = ?parent_block.hash(), parent_number = parent_block.number, "building new payload");

        pre_block_beacon_root_contract_call(
            db,
            &evm_config,
            chain_spec,
            initialized_cfg,
            initialized_block_env,
            attributes.payload_attributes.parent_beacon_block_root,
        )
        .map_err(|err| {
            warn!(target: "payload_builder",
                parent_hash=%parent_block.hash(),
                %err,
                "failed to apply beacon root contract call for empty payload"
            );
            PayloadBuilderError::Internal(err.into())
        })?;

        // Ensure that the create2deployer is force-deployed at the canyon transition. Optimism
        // blocks will always have at least a single transaction in them (the L1 info transaction),
        // so we can safely assume that this will always be triggered upon the transition and that
        // the above check for empty blocks will never be hit on OP chains.
        reth_evm_optimism::ensure_create2_deployer(
            chain_spec.clone(),
            attributes.payload_attributes.timestamp,
            db,
        )
        .map_err(|err| {
            warn!(target: "payload_builder", %err, "missing create2 deployer, skipping block.");
            PayloadBuilderError::other(OptimismPayloadBuilderError::ForceCreate2DeployerFail)
        })
    }

    /// Constructs new block attributes with a populated list of transactions
    /// This method uses the provided payload attributes and transaction pool to populate the
    /// block attributes.
    ///
    /// # Returns
    ///
    /// * `Ok(OptimismBlockAttributes<EvmConfig>)` with populated block attributes on success
    /// * `Err(PayloadBuilderError::BuildOutcomeCancelled)` if the operation was cancelled
    /// * `Err(PayloadBuilderError::BlobTransactionRejected)` if a blob transaction is encountered
    /// * `Err(PayloadBuilderError::TransactionEcRecoverFailed)` if EC recovery fails for a
    ///   transaction
    /// * `Err(PayloadBuilderError::EvmExecutionError(_))` if an EVM execution error occurs
    #[inline]
    pub fn construct_block_attributes<Pool, DB>(
        &self,
        pool: Pool,
        payload_config: &PayloadConfig<OptimismPayloadBuilderAttributes>,
        initialized_cfg: CfgEnvWithHandlerCfg,
        initialized_block_env: BlockEnv,
        db: &mut revm::State<DB>,
        cancel: &Cancelled,
    ) -> Result<OptimismBlockAttributes<EvmConfig>, PayloadBuilderError>
    where
        Pool: TransactionPool,
        DB: revm::Database<Error = ProviderError>,
        EvmConfig: ConfigureEvm,
    {
        let mut op_block_attributes = OptimismBlockAttributes::new(
            payload_config,
            initialized_cfg,
            initialized_block_env,
            self.evm_config.clone(),
        );

        // add sequencer transactions to block
        op_block_attributes.add_sequencer_transactions(
            &payload_config.attributes.transactions,
            db,
            cancel,
        )?;

        // add pooled transactions to block
        op_block_attributes.add_pooled_transactions(&pool, db, cancel)?;

        Ok(op_block_attributes)
    }

    /// Constructs a built payload from the block attributes and execution outcomes.
    /// This method assembles the final `OptimismBuiltPayload` by combining the block attributes,
    /// execution outcomes, state roots, and other necessary components. It ensures that all
    /// parts of the payload are correctly integrated and sealed for submission.
    ///
    /// # Returns
    ///
    /// An `OptimismBuiltPayload` representing the fully constructed block payload.
    #[inline]
    pub fn construct_built_payload(
        &self,
        op_block_attributes: OptimismBlockAttributes<EvmConfig>,
        execution_outcome: ExecutionOutcome,
        state_root: B256,
        withdrawals_outcome: WithdrawalsOutcome,
        hashed_state: HashedPostState,
        trie_output: TrieUpdates,
    ) -> OptimismBuiltPayload
    where
        EvmConfig: ConfigureEvm,
    {
        let chain_spec = op_block_attributes.chain_spec;
        let block_number = op_block_attributes.initialized_block_env.number.to::<u64>();
        let timestamp = op_block_attributes.payload_attributes.timestamp();

        let receipts_root = execution_outcome
            .optimism_receipts_root_slow(block_number, chain_spec.as_ref(), timestamp)
            .expect("Number is in range");

        let logs_bloom =
            execution_outcome.block_logs_bloom(block_number).expect("Number is in range");

        // create the block header
        let transactions_root =
            proofs::calculate_transaction_root(&op_block_attributes.executed_txs);

        let mut excess_blob_gas = None;
        let mut blob_gas_used = None;

        // only determine cancun fields when active
        let parent_block = op_block_attributes.parent_block;
        if chain_spec.is_cancun_active_at_timestamp(timestamp) {
            excess_blob_gas = if chain_spec.is_cancun_active_at_timestamp(parent_block.timestamp) {
                let parent_excess_blob_gas = parent_block.excess_blob_gas.unwrap_or_default();
                let parent_blob_gas_used = parent_block.blob_gas_used.unwrap_or_default();
                Some(calculate_excess_blob_gas(parent_excess_blob_gas, parent_blob_gas_used))
            } else {
                // for the first post-fork block, both parent.blob_gas_used and
                // parent.excess_blob_gas are evaluated as 0
                Some(calculate_excess_blob_gas(0, 0))
            };

            blob_gas_used = Some(0);
        }

        let header = Header {
            parent_hash: parent_block.hash(),
            ommers_hash: EMPTY_OMMER_ROOT_HASH,
            beneficiary: op_block_attributes.initialized_block_env.coinbase,
            state_root,
            transactions_root,
            receipts_root,
            withdrawals_root: withdrawals_outcome.withdrawals_root,
            logs_bloom,
            timestamp,
            mix_hash: op_block_attributes.payload_attributes.prev_randao(),
            nonce: BEACON_NONCE,
            base_fee_per_gas: Some(op_block_attributes.base_fee),
            number: parent_block.number + 1,
            gas_limit: op_block_attributes.block_gas_limit,
            difficulty: U256::ZERO,
            gas_used: op_block_attributes.cumulative_gas_used,
            extra_data: op_block_attributes.extra_data,
            parent_beacon_block_root: op_block_attributes
                .payload_attributes
                .parent_beacon_block_root(),
            blob_gas_used,
            excess_blob_gas,
            requests_root: None,
        };

        let block = Block {
            header,
            body: op_block_attributes.executed_txs,
            ommers: vec![],
            withdrawals: withdrawals_outcome.withdrawals,
            requests: None,
        };

        let sealed_block = block.seal_slow();
        debug!(target: "payload_builder", ?sealed_block, "sealed built block");

        // create the executed block data
        let executed = ExecutedBlock {
            block: Arc::new(sealed_block.clone()),
            senders: Arc::new(op_block_attributes.executed_senders),
            execution_output: Arc::new(execution_outcome),
            hashed_state: Arc::new(hashed_state),
            trie: Arc::new(trie_output),
        };

        OptimismBuiltPayload::new(
            op_block_attributes.payload_attributes.payload_id(),
            sealed_block,
            op_block_attributes.total_fees,
            chain_spec,
            op_block_attributes.payload_attributes,
            Some(executed),
        )
    }

    /// Constructs the execution and withdrawal outcomes resulting from transactions in the block.
    ///
    /// # Returns
    ///
    /// * `Ok((WithdrawalsOutcome, ExecutionOutcome))` containing the outcomes of withdrawals and
    ///   transaction executions.
    /// * `Err(ProviderError)` if processing withdrawals fails or state merging encounters an error.
    #[inline]
    pub fn construct_outcome<DB>(
        &self,
        op_block_attributes: &OptimismBlockAttributes<EvmConfig>,
        db: &mut revm::State<DB>,
    ) -> Result<(WithdrawalsOutcome, ExecutionOutcome), ProviderError>
    where
        EvmConfig: ConfigureEvm,
        DB: revm::Database<Error = ProviderError>,
    {
        let timestamp = op_block_attributes.payload_attributes.timestamp();

        let withdrawals_outcome = commit_withdrawals(
            db,
            &op_block_attributes.chain_spec,
            timestamp,
            op_block_attributes.payload_attributes.withdrawals().to_owned(),
        )?;

        // merge all transitions into bundle state, this would apply the withdrawal balance changes
        // and 4788 contract call
        db.merge_transitions(BundleRetention::PlainState);

        let block_number = op_block_attributes.initialized_block_env.number.to::<u64>();
        let receipts = Receipts { receipt_vec: vec![op_block_attributes.receipts.clone()] };
        let execution_outcome =
            ExecutionOutcome::new(db.take_bundle(), receipts, block_number, Vec::new());

        Ok((withdrawals_outcome, execution_outcome))
    }

=======
}
impl<EvmConfig> OptimismPayloadBuilder<EvmConfig>
where
    EvmConfig: ConfigureEvmEnv<Header = Header>,
{
>>>>>>> 5e9f3816
    /// Returns the configured [`CfgEnvWithHandlerCfg`] and [`BlockEnv`] for the targeted payload
    /// (that has the `parent` as its parent).
    fn cfg_and_block_env(
        &self,
        config: &PayloadConfig<OptimismPayloadBuilderAttributes>,
    ) -> (CfgEnvWithHandlerCfg, BlockEnv) {
        let next_attributes = NextBlockEnvAttributes {
            timestamp: config.attributes.timestamp(),
            suggested_fee_recipient: config.attributes.suggested_fee_recipient(),
            prev_randao: config.attributes.prev_randao(),
        };
        self.evm_config.next_cfg_and_block_env(&config.parent_block, next_attributes)
    }
}

/// Implementation of the [`PayloadBuilder`] trait for [`OptimismPayloadBuilder`].
impl<Pool, Client, EvmConfig> PayloadBuilder<Pool, Client> for OptimismPayloadBuilder<EvmConfig>
where
    Client: StateProviderFactory,
    Pool: TransactionPool,
    EvmConfig: ConfigureEvm<Header = Header>,
{
    type Attributes = OptimismPayloadBuilderAttributes;
    type BuiltPayload = OptimismBuiltPayload;

    fn try_build(
        &self,
        args: BuildArguments<Pool, Client, OptimismPayloadBuilderAttributes, OptimismBuiltPayload>,
    ) -> Result<BuildOutcome<OptimismBuiltPayload>, PayloadBuilderError> {
        self.build_payload(self.evm_config.clone(), args, self.compute_pending_block)
    }

    fn on_missing_payload(
        &self,
        _args: BuildArguments<Pool, Client, OptimismPayloadBuilderAttributes, OptimismBuiltPayload>,
    ) -> MissingPayloadBehaviour<Self::BuiltPayload> {
        // we want to await the job that's already in progress because that should be returned as
        // is, there's no benefit in racing another job
        MissingPayloadBehaviour::AwaitInProgress
    }

    // NOTE: this should only be used for testing purposes because this doesn't have access to L1
    // system txs, hence on_missing_payload we return [MissingPayloadBehaviour::AwaitInProgress].
    fn build_empty_payload(
        &self,
        client: &Client,
        config: PayloadConfig<Self::Attributes>,
    ) -> Result<OptimismBuiltPayload, PayloadBuilderError> {
        let args = BuildArguments {
            client,
            config,
            // we use defaults here because for the empty payload we don't need to execute anything
            pool: NoopTransactionPool::default(),
            cached_reads: Default::default(),
            cancel: Default::default(),
            best_payload: None,
        };

        self.build_payload(self.evm_config.clone(), args, false)?
            .into_payload()
            .ok_or_else(|| PayloadBuilderError::MissingPayload)
    }
}

/// Represents the attributes and state required to build an Optimism block
///
/// This struct holds all necessary data for constructing a block on Optimism
/// including executed transactions, receipts, gas usage, and EVM-specific
/// configuration parameters
#[derive(Debug)]
pub struct OptimismBlockAttributes<EvmConfig: ConfigureEvm> {
    /// Receipts  to each transaction in the block
    pub receipts: Vec<Option<Receipt>>,
    /// Signed transactions executed in the block
    pub executed_txs: Vec<TransactionSigned>,
    /// Addresses of the senders of the executed transactions
    pub executed_senders: Vec<Address>,
    /// Indicates if the Regolith hardfork is active at the block's timestamp
    pub is_regolith: bool,
    /// Gas limit for the block
    pub block_gas_limit: u64,
    /// Base fee per execution gas
    pub base_fee: u64,
    /// Total fees collected from all transactions
    pub total_fees: U256,
    /// Cumulative gas used by all transactions
    pub cumulative_gas_used: u64,
    /// Configuration parameters for the EVM environment
    pub evm_config: EvmConfig,
    /// Initialized block environment containing block-specific information
    pub initialized_block_env: BlockEnv,
    /// Initialized configuration environment with handler settings
    pub initialized_cfg: CfgEnvWithHandlerCfg,
    /// Shared reference to the chain specification
    pub chain_spec: Arc<ChainSpec>,
    /// Payload attributes sent from op-node for block construction
    pub payload_attributes: OptimismPayloadBuilderAttributes,
    /// Reference to the parent block
    pub parent_block: Arc<SealedBlock>,
    /// Extra data to include in the block header
    pub extra_data: Bytes,
}

impl<EvmConfig> OptimismBlockAttributes<EvmConfig>
where
<<<<<<< HEAD
    EvmConfig: ConfigureEvm,
=======
    EvmConfig: ConfigureEvm<Header = Header>,
    Client: StateProviderFactory,
    Pool: TransactionPool,
>>>>>>> 5e9f3816
{
    /// Creates a new `OptimismBlockAttributes` instance.
    /// Initializes the block attributes based on the provided payload configuration
    /// and EVM configuration.
    pub fn new(
        payload_config: &PayloadConfig<OptimismPayloadBuilderAttributes>,
        initialized_cfg: CfgEnvWithHandlerCfg,
        initialized_block_env: BlockEnv,
        evm_config: EvmConfig,
    ) -> Self {
        let attributes = &payload_config.attributes;

        let is_regolith = payload_config.chain_spec.is_fork_active_at_timestamp(
            OptimismHardfork::Regolith,
            attributes.payload_attributes.timestamp,
        );

        let block_gas_limit: u64 = attributes.gas_limit.unwrap_or_else(|| {
            initialized_block_env
                .gas_limit
                .try_into()
                .unwrap_or(payload_config.chain_spec.max_gas_limit)
        });

        let base_fee = initialized_block_env.basefee.to::<u64>();

        Self {
            executed_senders: Vec::with_capacity(attributes.transactions.len()),
            executed_txs: Vec::with_capacity(attributes.transactions.len()),
            receipts: Vec::with_capacity(attributes.transactions.len()),
            is_regolith,
            block_gas_limit,
            base_fee,
            total_fees: U256::ZERO,
            cumulative_gas_used: 0,
            evm_config,
            initialized_block_env,
            initialized_cfg,
            chain_spec: payload_config.chain_spec.clone(),
            payload_attributes: attributes.clone(),
            parent_block: payload_config.parent_block.clone(),
            extra_data: payload_config.extra_data.clone(),
        }
    }

    /// Adds sequencer transactions to the block
    ///
    /// # Returns
    ///
    /// * `Ok(())` on successful addition of all valid sequencer transactions
    /// * `Err(PayloadBuilderError::BuildOutcomeCancelled)` if the operation was cancelled
    /// * `Err(PayloadBuilderError::BlobTransactionRejected)` if a blob transaction is encountered
    /// * `Err(PayloadBuilderError::TransactionEcRecoverFailed)` if EC recovery fails for a
    ///   transaction
    /// * `Err(PayloadBuilderError::EvmExecutionError(EVMError::Transaction(_)))` if an EVM
    ///   execution error occurs
    #[inline]
    pub fn add_sequencer_transactions<DB>(
        &mut self,
        transactions: &[WithEncoded<TransactionSigned>],
        db: &mut revm::State<DB>,
        cancel: &Cancelled,
    ) -> Result<(), PayloadBuilderError>
    where
        DB: revm::Database<Error = ProviderError>,
    {
        // Add sequencer transactions to the block
        for sequencer_tx in transactions {
            // Check if the job was cancelled, if so we can exit early.
            if cancel.is_cancelled() {
                return Err(PayloadBuilderError::BuildOutcomeCancelled);
            }

            // Payload attributes transactions should never contain blob transactions.
            if sequencer_tx.value().is_eip4844() {
                return Err(PayloadBuilderError::other(
                    OptimismPayloadBuilderError::BlobTransactionRejected,
                ));
            }

            // Convert the transaction to a [TransactionSignedEcRecovered]. This is
            // purely for the purposes of utilizing the `evm_config.tx_env`` function.
            // Deposit transactions do not have signatures, so if the tx is a deposit, this
            // will just pull in its `from` address.
            let sequencer_tx =
                sequencer_tx.value().clone().try_into_ecrecovered().map_err(|_| {
                    PayloadBuilderError::other(
                        OptimismPayloadBuilderError::TransactionEcRecoverFailed,
                    )
                })?;

            //
            // Note that this *only* needs to be done post-regolith hardfork, as deposit nonces
            // were not introduced in Bedrock. In addition, regular transactions don't have deposit
            // nonces, so we don't need to touch the DB for those.
            let depositor = (self.is_regolith && sequencer_tx.is_deposit())
                .then(|| {
                    db.load_cache_account(sequencer_tx.signer())
                        .map(|acc| acc.account_info().unwrap_or_default())
                })
                .transpose()
                .map_err(|_| {
                    PayloadBuilderError::other(OptimismPayloadBuilderError::AccountLoadFailed(
                        sequencer_tx.signer(),
                    ))
                })?;

            let execution_result = match evm_transact_commit(
                &sequencer_tx,
                self.initialized_cfg.clone(),
                self.initialized_block_env.clone(),
                self.evm_config.clone(),
                db,
            ) {
                Ok(result) => result,
                Err(err) => match err {
                    EVMError::Transaction(err) => {
                        trace!(target: "payload_builder", %err, ?sequencer_tx, "Error insequencer transaction, skipping.");
                        continue;
                    }
                    other => {
                        return Err(PayloadBuilderError::EvmExecutionError(other));
                    }
                },
            };

            self.cumulative_gas_used += execution_result.gas_used();

            let receipt = Receipt {
                tx_type: sequencer_tx.tx_type(),
                success: execution_result.is_success(),
                cumulative_gas_used: self.cumulative_gas_used,
                logs: execution_result.into_logs().into_iter().map(Into::into).collect(),
                deposit_nonce: depositor.map(|account| account.nonce),
                // The deposit receipt version was introduced in Canyon to indicate an update to how
                // receipt hashes should be computed when set. The state transition process
                // ensures this is only set for post-Canyon deposit transactions.
                deposit_receipt_version: self
                    .chain_spec
                    .is_fork_active_at_timestamp(
                        OptimismHardfork::Canyon,
                        self.payload_attributes.payload_attributes.timestamp,
                    )
                    .then_some(1),
            };

            self.receipts.push(Some(receipt));
            self.executed_senders.push(sequencer_tx.signer());
            self.executed_txs.push(sequencer_tx.clone().into_signed());
        }

        Ok(())
    }

    /// Adds transactions to the block from the transaction pool
    ///
    /// # Returns
    ///
    /// * `Ok(())` on successful addition of all valid pooled transactions
    /// * `Err(PayloadBuilderError::BuildOutcomeCancelled)` if the operation was cancelled
    /// * `Err(PayloadBuilderError::EvmExecutionError(_))` if an EVM execution error occurs
    #[inline]
    pub fn add_pooled_transactions<DB, Pool>(
        &mut self,
        pool: &Pool,
        db: &mut revm::State<DB>,
        cancel: &Cancelled,
    ) -> Result<(), PayloadBuilderError>
    where
        DB: revm::Database<Error = ProviderError>,
        Pool: TransactionPool,
    {
        if self.payload_attributes.no_tx_pool {
            return Ok(());
        }

        let mut best_txs = pool.best_transactions_with_attributes(BestTransactionsAttributes::new(
            self.base_fee,
            self.initialized_block_env.get_blob_gasprice().map(|gasprice| gasprice as u64),
        ));

        while let Some(pool_tx) = best_txs.next() {
            // ensure we still have capacity for this transaction
            if self.cumulative_gas_used + pool_tx.gas_limit() > self.block_gas_limit {
                // we can't fit this transaction into the block, so we need to mark it as
                // invalid which also removes all dependent transaction from
                // the iterator before we can continue
                best_txs.mark_invalid(&pool_tx);
                continue;
            }

            // A sequencer's block should never contain blob or deposit transactions from the pool.
            if pool_tx.is_eip4844() || pool_tx.tx_type() == TxType::Deposit as u8 {
                best_txs.mark_invalid(&pool_tx);
                continue;
            }

            // Check if the job was cancelled, if so we can exit early.
            if cancel.is_cancelled() {
                return Err(PayloadBuilderError::BuildOutcomeCancelled);
            }

            // convert tx to a signed transaction
            let tx = pool_tx.to_recovered_transaction();

            let execution_result = match evm_transact_commit(
                &tx,
                self.initialized_cfg.clone(),
                self.initialized_block_env.clone(),
                self.evm_config.clone(),
                db,
            ) {
                Ok(res) => res,
                Err(err) => {
                    match err {
                        EVMError::Transaction(err) => {
                            if matches!(err, InvalidTransaction::NonceTooLow { .. }) {
                                // if the nonce is too low, we can skip this transaction
                                trace!(target: "payload_builder", %err, ?tx, "skipping nonce too low transaction");
                            } else {
                                // if the transaction is invalid, we can skip it and all of its
                                // descendants
                                trace!(target: "payload_builder", %err, ?tx, "skipping invalid transaction and its descendants");
                                best_txs.mark_invalid(&pool_tx);
                            }

                            continue;
                        }
                        err => {
                            // this is an error that we should treat as fatal for this attempt
                            return Err(PayloadBuilderError::EvmExecutionError(err));
                        }
                    }
                }
            };

            let gas_used = execution_result.gas_used();
            self.cumulative_gas_used += gas_used;

            let receipt = Receipt {
                tx_type: tx.tx_type(),
                success: execution_result.is_success(),
                cumulative_gas_used: self.cumulative_gas_used,
                logs: execution_result.into_logs().into_iter().map(Into::into).collect(),
                deposit_nonce: None,
                deposit_receipt_version: None,
            };

            // update add to total fees
            let miner_fee = tx
                .effective_tip_per_gas(Some(self.base_fee))
                .expect("fee is always valid; execution succeeded");
            self.total_fees += U256::from(miner_fee) * U256::from(gas_used);

            self.receipts.push(Some(receipt));
            self.executed_senders.push(tx.signer());
            self.executed_txs.push(tx.clone().into_signed());
        }

        Ok(())
    }
}

/// Executes a transaction within the EVM and commits the state changes to the db
///
/// # Returns
///
/// * `Ok(ExecutionResult)` with the result of the transaction execution on success
/// * `Err(EVMError<ProviderError>)` if the transaction execution fails due to EVM-related errors
#[inline]
pub fn evm_transact_commit<EvmConfig, DB>(
    transaction: &TransactionSignedEcRecovered,
    initialized_cfg: CfgEnvWithHandlerCfg,
    initialized_block_env: BlockEnv,
    evm_config: EvmConfig,
    db: &mut revm::State<DB>,
) -> Result<ExecutionResult, EVMError<ProviderError>>
where
    DB: revm::Database<Error = ProviderError>,
    EvmConfig: ConfigureEvm,
{
    let env = EnvWithHandlerCfg::new_with_cfg_env(
        initialized_cfg,
        initialized_block_env,
        evm_config.tx_env(transaction),
    );
    let mut evm = evm_config.evm_with_env(db, env);

    evm.transact_commit()
}<|MERGE_RESOLUTION|>--- conflicted
+++ resolved
@@ -48,7 +48,7 @@
 
 impl<EvmConfig> OptimismPayloadBuilder<EvmConfig>
 where
-    EvmConfig: ConfigureEvm,
+    EvmConfig: ConfigureEvm<Header = Header>,
 {
     /// `OptimismPayloadBuilder` constructor.
     pub const fn new(evm_config: EvmConfig) -> Self {
@@ -70,7 +70,6 @@
     pub const fn is_compute_pending_block(&self) -> bool {
         self.compute_pending_block
     }
-<<<<<<< HEAD
 
     /// Constructs an Ethereum transaction payload from the transactions sent through the
     /// Payload attributes by the sequencer. If the `no_tx_pool` argument is passed in
@@ -412,13 +411,6 @@
         Ok((withdrawals_outcome, execution_outcome))
     }
 
-=======
-}
-impl<EvmConfig> OptimismPayloadBuilder<EvmConfig>
-where
-    EvmConfig: ConfigureEvmEnv<Header = Header>,
-{
->>>>>>> 5e9f3816
     /// Returns the configured [`CfgEnvWithHandlerCfg`] and [`BlockEnv`] for the targeted payload
     /// (that has the `parent` as its parent).
     fn cfg_and_block_env(
@@ -524,13 +516,7 @@
 
 impl<EvmConfig> OptimismBlockAttributes<EvmConfig>
 where
-<<<<<<< HEAD
-    EvmConfig: ConfigureEvm,
-=======
     EvmConfig: ConfigureEvm<Header = Header>,
-    Client: StateProviderFactory,
-    Pool: TransactionPool,
->>>>>>> 5e9f3816
 {
     /// Creates a new `OptimismBlockAttributes` instance.
     /// Initializes the block attributes based on the provided payload configuration
