--- conflicted
+++ resolved
@@ -7,32 +7,20 @@
 use alloy_primitives::U256;
 use reth_basic_payload_builder::*;
 use reth_chain_state::ExecutedBlock;
-<<<<<<< HEAD
-use reth_chainspec::{ChainSpec, EthereumHardforks, OptimismHardfork};
-use reth_evm::{system_calls::pre_block_beacon_root_contract_call, ConfigureEvm};
-use reth_evm_optimism::revm_spec_by_timestamp_after_bedrock;
-=======
 use reth_chainspec::{EthereumHardforks, OptimismHardfork};
 use reth_evm::{
     system_calls::pre_block_beacon_root_contract_call, ConfigureEvm, ConfigureEvmEnv,
     NextBlockEnvAttributes,
 };
->>>>>>> cd10cbf4
 use reth_execution_types::ExecutionOutcome;
 use reth_payload_builder::error::PayloadBuilderError;
 use reth_payload_primitives::PayloadBuilderAttributes;
 use reth_primitives::{
-<<<<<<< HEAD
-    constants::BEACON_NONCE, eip4844::calculate_excess_blob_gas, proofs, transaction::WithEncoded,
-    Address, Block, Bytes, Header, IntoRecoveredTransaction, Receipt, Receipts, SealedBlock,
-    TransactionSigned, TransactionSignedEcRecovered, TxType, B256, EMPTY_OMMER_ROOT_HASH,
-=======
     constants::BEACON_NONCE,
     eip4844::calculate_excess_blob_gas,
     proofs,
     revm_primitives::{BlockEnv, CfgEnvWithHandlerCfg},
     Block, Header, IntoRecoveredTransaction, Receipt, TxType, EMPTY_OMMER_ROOT_HASH,
->>>>>>> cd10cbf4
 };
 use reth_provider::{ProviderError, StateProviderFactory};
 use reth_revm::database::StateProviderDatabase;
@@ -42,22 +30,14 @@
 use reth_trie::{updates::TrieUpdates, HashedPostState};
 use revm::{
     db::states::bundle_state::BundleRetention,
-<<<<<<< HEAD
     primitives::{
         BlobExcessGasAndPrice, BlockEnv, CfgEnv, CfgEnvWithHandlerCfg, EVMError, EnvWithHandlerCfg,
         ExecutionResult, HandlerCfg, InvalidTransaction, SpecId,
     },
     State,
-=======
-    primitives::{EVMError, EnvWithHandlerCfg, InvalidTransaction, ResultAndState},
-    DatabaseCommit, State,
->>>>>>> cd10cbf4
 };
-use std::sync::Arc;
-use tracing::{debug, trace, warn};
 
 /// Optimism's payload builder
-#[derive(Debug, Clone, PartialEq, Eq)]
 pub struct OptimismPayloadBuilder<EvmConfig> {
     /// The rollup's compute pending block configuration option.
     // TODO(clabby): Implement this feature.
@@ -87,7 +67,6 @@
     pub const fn is_compute_pending_block(&self) -> bool {
         self.compute_pending_block
     }
-<<<<<<< HEAD
 
     /// Constructs an Ethereum transaction payload from the transactions sent through the
     /// Payload attributes by the sequencer. If the `no_tx_pool` argument is passed in
@@ -429,70 +408,16 @@
         Ok((withdrawals_outcome, execution_outcome))
     }
 
-    /// Configures the EVM environment and block environment based on the provided payload
-    /// configuration.
-    pub fn cfg_and_block_env(
-=======
-}
-impl<EvmConfig> OptimismPayloadBuilder<EvmConfig>
-where
-    EvmConfig: ConfigureEvmEnv,
-{
     /// Returns the configured [`CfgEnvWithHandlerCfg`] and [`BlockEnv`] for the targeted payload
     /// (that has the `parent` as its parent).
     fn cfg_and_block_env(
->>>>>>> cd10cbf4
         &self,
         config: &PayloadConfig<OptimismPayloadBuilderAttributes>,
     ) -> (CfgEnvWithHandlerCfg, BlockEnv) {
-<<<<<<< HEAD
-        // configure evm env based on parent block
-        let cfg = CfgEnv::default().with_chain_id(config.chain_spec.chain().id());
-        let parent = &config.parent_block;
-
-        // ensure we're not missing any timestamp based hardforks
-        let spec_id =
-            revm_spec_by_timestamp_after_bedrock(&config.chain_spec, config.attributes.timestamp());
-
-        // if the parent block did not have excess blob gas (i.e. it was pre-cancun), but it is
-        // cancun now, we need to set the excess blob gas to the default value
-        let blob_excess_gas_and_price = parent
-            .next_block_excess_blob_gas()
-            .or_else(|| {
-                if spec_id.is_enabled_in(SpecId::CANCUN) {
-                    // default excess blob gas is zero
-                    Some(0)
-                } else {
-                    None
-                }
-            })
-            .map(BlobExcessGasAndPrice::new);
-
-        let block_env = BlockEnv {
-            number: U256::from(parent.number + 1),
-            coinbase: config.attributes.suggested_fee_recipient(),
-            timestamp: U256::from(config.attributes.timestamp()),
-            difficulty: U256::ZERO,
-            prevrandao: Some(config.attributes.prev_randao()),
-            gas_limit: U256::from(parent.gas_limit),
-            // calculate basefee based on parent block's gas usage
-            basefee: U256::from(
-                parent
-                    .next_block_base_fee(
-                        config
-                            .chain_spec
-                            .base_fee_params_at_timestamp(config.attributes.timestamp()),
-                    )
-                    .unwrap_or_default(),
-            ),
-            // calculate excess gas based on parent block's blob gas usage
-            blob_excess_gas_and_price,
-=======
         let next_attributes = NextBlockEnvAttributes {
             timestamp: config.attributes.timestamp(),
             suggested_fee_recipient: config.attributes.suggested_fee_recipient(),
             prev_randao: config.attributes.prev_randao(),
->>>>>>> cd10cbf4
         };
         self.evm_config.next_cfg_and_block_env(parent, next_attributes)
     }
